--- conflicted
+++ resolved
@@ -14,13 +14,8 @@
   # These lines need to be changed when updating Eigen. They are parsed from
   # this file by the cmake and make builds to determine the eigen version and
   # hash.
-<<<<<<< HEAD
-  eigen_version = "97c1ebe6ccc2"
-  eigen_sha256 = "58ab9fa44391c850d783fe0867f42a00b5300293b7d73bbbbc8756c2e649fea2"
-=======
   eigen_version = "1c7159a65db4"
   eigen_sha256 = "b089a6eae493c32703c6beb5fdae9d64a7667c3a5440bae00ac8e517cc822e62"
->>>>>>> fb62931f
 
   native.new_http_archive(
     name = "eigen_archive",
