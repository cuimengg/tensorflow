--- conflicted
+++ resolved
@@ -1234,14 +1234,9 @@
             "'latest_filename' collides with 'save_path': '%s' and '%s'" %
             (latest_filename, save_path))
 
-<<<<<<< HEAD
-    if not os.path.exists(os.path.dirname(save_path)):
-      raise ValueError("Parent directory of {} doesn't exist, can't save.".format(save_path))
-=======
     if not gfile.IsDirectory(os.path.dirname(save_path)):
       raise ValueError(
           "Parent directory of {} doesn't exist, can't save.".format(save_path))
->>>>>>> 41827edd
 
     save_path = os.path.dirname(save_path)
     if not isinstance(sess, session.SessionInterface):
