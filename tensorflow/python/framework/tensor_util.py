# Copyright 2015 The TensorFlow Authors. All Rights Reserved.
#
# Licensed under the Apache License, Version 2.0 (the "License");
# you may not use this file except in compliance with the License.
# You may obtain a copy of the License at
#
#     http://www.apache.org/licenses/LICENSE-2.0
#
# Unless required by applicable law or agreed to in writing, software
# distributed under the License is distributed on an "AS IS" BASIS,
# WITHOUT WARRANTIES OR CONDITIONS OF ANY KIND, either express or implied.
# See the License for the specific language governing permissions and
# limitations under the License.
# ==============================================================================
"""Utilities to create TensorProtos."""
from __future__ import absolute_import
from __future__ import division
from __future__ import print_function

import numpy as np
import six

from tensorflow.core.framework import tensor_pb2
from tensorflow.core.framework import tensor_shape_pb2
from tensorflow.python.eager import context
from tensorflow.python.framework import dtypes
from tensorflow.python.framework import ops
from tensorflow.python.framework import tensor_like
from tensorflow.python.framework import tensor_shape
from tensorflow.python.types import core
from tensorflow.python.util import compat
from tensorflow.python.util import nest
from tensorflow.python.util.tf_export import tf_export

# Fallback in case fast_tensor_util is not properly compiled.
# pylint: disable=g-import-not-at-top
try:
  from tensorflow.python.framework import fast_tensor_util
  _FAST_TENSOR_UTIL_AVAILABLE = True
except ImportError:
  _FAST_TENSOR_UTIL_AVAILABLE = False
# pylint: enable=g-import-not-at-top


def ExtractBitsFromFloat16(x):
  return np.asarray(x, dtype=np.float16).view(np.uint16).item()


def SlowAppendFloat16ArrayToTensorProto(tensor_proto, proto_values):
  tensor_proto.half_val.extend(
      [ExtractBitsFromFloat16(x) for x in proto_values])


def _MediumAppendFloat16ArrayToTensorProto(tensor_proto, proto_values):
  # TODO: Remove the conversion if cython supports np.float16_t
  fast_tensor_util.AppendFloat16ArrayToTensorProto(
      tensor_proto,
      np.asarray(proto_values, dtype=np.float16).view(np.uint16))


def ExtractBitsFromBFloat16(x):
  return np.asarray(
      x, dtype=dtypes.bfloat16.as_numpy_dtype).view(np.uint16).item()


def SlowAppendBFloat16ArrayToTensorProto(tensor_proto, proto_values):
  tensor_proto.half_val.extend(
      [ExtractBitsFromBFloat16(x) for x in proto_values])


def FastAppendBFloat16ArrayToTensorProto(tensor_proto, proto_values):
  fast_tensor_util.AppendBFloat16ArrayToTensorProto(
      tensor_proto, np.asarray(
          proto_values, dtype=dtypes.bfloat16.as_numpy_dtype).view(np.uint16))


if _FAST_TENSOR_UTIL_AVAILABLE:
  _NP_TO_APPEND_FN = {
      dtypes.bfloat16.as_numpy_dtype:
          FastAppendBFloat16ArrayToTensorProto,
      np.float16:
          _MediumAppendFloat16ArrayToTensorProto,
      np.float32:
          fast_tensor_util.AppendFloat32ArrayToTensorProto,
      np.float64:
          fast_tensor_util.AppendFloat64ArrayToTensorProto,
      np.int32:
          fast_tensor_util.AppendInt32ArrayToTensorProto,
      np.int64:
          fast_tensor_util.AppendInt64ArrayToTensorProto,
      np.uint8:
          fast_tensor_util.AppendUInt8ArrayToTensorProto,
      np.uint16:
          fast_tensor_util.AppendUInt16ArrayToTensorProto,
      np.uint32:
          fast_tensor_util.AppendUInt32ArrayToTensorProto,
      np.uint64:
          fast_tensor_util.AppendUInt64ArrayToTensorProto,
      np.int8:
          fast_tensor_util.AppendInt8ArrayToTensorProto,
      np.int16:
          fast_tensor_util.AppendInt16ArrayToTensorProto,
      np.complex64:
          fast_tensor_util.AppendComplex64ArrayToTensorProto,
      np.complex128:
          fast_tensor_util.AppendComplex128ArrayToTensorProto,
      np.object:
          fast_tensor_util.AppendObjectArrayToTensorProto,
      np.bool:
          fast_tensor_util.AppendBoolArrayToTensorProto,
      dtypes.qint8.as_numpy_dtype:
          fast_tensor_util.AppendInt8ArrayToTensorProto,
      dtypes.quint8.as_numpy_dtype:
          fast_tensor_util.AppendUInt8ArrayToTensorProto,
      dtypes.qint16.as_numpy_dtype:
          fast_tensor_util.AppendInt8ArrayToTensorProto,
      dtypes.quint16.as_numpy_dtype:
          fast_tensor_util.AppendUInt8ArrayToTensorProto,
      dtypes.qint32.as_numpy_dtype:
          fast_tensor_util.AppendInt32ArrayToTensorProto,
      # NOTE(touts): Intentionally no way to feed a DT_BFLOAT16.
  }
else:

  def SlowAppendFloat32ArrayToTensorProto(tensor_proto, proto_values):
    tensor_proto.float_val.extend([x.item() for x in proto_values])

  def SlowAppendFloat64ArrayToTensorProto(tensor_proto, proto_values):
    tensor_proto.double_val.extend([x.item() for x in proto_values])

  def SlowAppendIntArrayToTensorProto(tensor_proto, proto_values):
    tensor_proto.int_val.extend([x.item() for x in proto_values])

  def SlowAppendInt64ArrayToTensorProto(tensor_proto, proto_values):
    tensor_proto.int64_val.extend([x.item() for x in proto_values])

  def SlowAppendQIntArrayToTensorProto(tensor_proto, proto_values):
    tensor_proto.int_val.extend([x.item()[0] for x in proto_values])

  def SlowAppendUInt32ArrayToTensorProto(tensor_proto, proto_values):
    tensor_proto.uint32_val.extend([x.item() for x in proto_values])

  def SlowAppendUInt64ArrayToTensorProto(tensor_proto, proto_values):
    tensor_proto.uint64_val.extend([x.item() for x in proto_values])

  def SlowAppendComplex64ArrayToTensorProto(tensor_proto, proto_values):
    tensor_proto.scomplex_val.extend(
        [v.item() for x in proto_values for v in [x.real, x.imag]])

  def SlowAppendComplex128ArrayToTensorProto(tensor_proto, proto_values):
    tensor_proto.dcomplex_val.extend(
        [v.item() for x in proto_values for v in [x.real, x.imag]])

  def SlowAppendObjectArrayToTensorProto(tensor_proto, proto_values):
    tensor_proto.string_val.extend([compat.as_bytes(x) for x in proto_values])

  def SlowAppendBoolArrayToTensorProto(tensor_proto, proto_values):
    tensor_proto.bool_val.extend([x.item() for x in proto_values])

  _NP_TO_APPEND_FN = {
      dtypes.bfloat16.as_numpy_dtype: SlowAppendBFloat16ArrayToTensorProto,
      np.float16: SlowAppendFloat16ArrayToTensorProto,
      np.float32: SlowAppendFloat32ArrayToTensorProto,
      np.float64: SlowAppendFloat64ArrayToTensorProto,
      np.int32: SlowAppendIntArrayToTensorProto,
      np.int64: SlowAppendInt64ArrayToTensorProto,
      np.uint8: SlowAppendIntArrayToTensorProto,
      np.uint16: SlowAppendIntArrayToTensorProto,
      np.uint32: SlowAppendUInt32ArrayToTensorProto,
      np.uint64: SlowAppendUInt64ArrayToTensorProto,
      np.int8: SlowAppendIntArrayToTensorProto,
      np.int16: SlowAppendIntArrayToTensorProto,
      np.complex64: SlowAppendComplex64ArrayToTensorProto,
      np.complex128: SlowAppendComplex128ArrayToTensorProto,
      np.object: SlowAppendObjectArrayToTensorProto,
      np.bool: SlowAppendBoolArrayToTensorProto,
      dtypes.qint8.as_numpy_dtype: SlowAppendQIntArrayToTensorProto,
      dtypes.quint8.as_numpy_dtype: SlowAppendQIntArrayToTensorProto,
      dtypes.qint16.as_numpy_dtype: SlowAppendQIntArrayToTensorProto,
      dtypes.quint16.as_numpy_dtype: SlowAppendQIntArrayToTensorProto,
      dtypes.qint32.as_numpy_dtype: SlowAppendQIntArrayToTensorProto,
      # NOTE(touts): Intentionally no way to feed a DT_BFLOAT16.
  }


def GetFromNumpyDTypeDict(dtype_dict, dtype):
  # NOTE: dtype_dict.get(dtype) always returns None.
  for key, val in six.iteritems(dtype_dict):
    if key == dtype:
      return val
  return None


def GetNumpyAppendFn(dtype):
  # numpy dtype for strings are variable length. We can not compare
  # dtype with a single constant (np.string does not exist) to decide
  # dtype is a "string" type. We need to compare the dtype.type to be
  # sure it's a string type.
  if dtype.type == np.string_ or dtype.type == np.unicode_:
    if _FAST_TENSOR_UTIL_AVAILABLE:
      return fast_tensor_util.AppendObjectArrayToTensorProto
    else:
      return SlowAppendObjectArrayToTensorProto
  return GetFromNumpyDTypeDict(_NP_TO_APPEND_FN, dtype)


def TensorShapeProtoToList(shape):
  """Convert a TensorShape to a list.

  Args:
    shape: A TensorShapeProto.

  Returns:
    List of integers representing the dimensions of the tensor.
  """
  return [dim.size for dim in shape.dim]


def _GetDenseDimensions(list_of_lists):
  """Returns the inferred dense dimensions of a list of lists."""
  if not isinstance(list_of_lists, (list, tuple)):
    return []
  elif not list_of_lists:
    return [0]
  else:
    return [len(list_of_lists)] + _GetDenseDimensions(list_of_lists[0])


def _FlattenToStrings(nested_strings):
  if isinstance(nested_strings, (list, tuple)):
    for inner in nested_strings:
      for flattened_string in _FlattenToStrings(inner):
        yield flattened_string
  else:
    yield nested_strings


_TENSOR_CONTENT_TYPES = frozenset([
    dtypes.float16, dtypes.float32, dtypes.float64, dtypes.int32, dtypes.uint8,
    dtypes.int16, dtypes.int8, dtypes.int64, dtypes.qint8, dtypes.quint8,
    dtypes.qint16, dtypes.quint16, dtypes.qint32, dtypes.uint32, dtypes.uint64
])


# pylint: disable=invalid-name
def _check_failed(v):
  # NB. none of the _check_* functions could raise a ValueError, so
  # it is safe to use here.
  raise ValueError(v)


def _check_quantized(values):
  # Cannot rely on `nest` because the leaves are tuples.
  if not isinstance(values, (list, tuple)):
    _check_failed(values)
  if isinstance(values, tuple):
    _ = [_check_int(v) for v in values]
  else:
    _ = [_check_quantized(v) for v in values]


def _generate_isinstance_check(expected_types):
  def inner(values):
    _ = [_check_failed(v) for v in nest.flatten(values)
         if not isinstance(v, expected_types)]
  return inner

_check_int = _generate_isinstance_check(
    (compat.integral_types, tensor_shape.Dimension))
_check_float = _generate_isinstance_check(compat.real_types)
_check_complex = _generate_isinstance_check(compat.complex_types)
_check_str = _generate_isinstance_check(compat.bytes_or_text_types)
_check_bool = _generate_isinstance_check(bool)


def _check_not_tensor(values):
  _ = [_check_failed(v) for v in nest.flatten(values)
       if isinstance(v, ops.Tensor)]
# pylint: enable=invalid-name

_TF_TO_IS_OK = {
    dtypes.bool: _check_bool,
    dtypes.complex128: _check_complex,
    dtypes.complex64: _check_complex,
    dtypes.float16: _check_float,
    dtypes.float32: _check_float,
    dtypes.float64: _check_float,
    dtypes.int16: _check_int,
    dtypes.int32: _check_int,
    dtypes.int64: _check_int,
    dtypes.int8: _check_int,
    dtypes.qint16: _check_quantized,
    dtypes.qint32: _check_quantized,
    dtypes.qint8: _check_quantized,
    dtypes.quint16: _check_quantized,
    dtypes.quint8: _check_quantized,
    dtypes.string: _check_str,
    dtypes.uint16: _check_int,
    dtypes.uint8: _check_int,
    dtypes.uint32: _check_int,
    dtypes.uint64: _check_int,
}


def _AssertCompatible(values, dtype):
  if dtype is None:
    fn = _check_not_tensor
  else:
    try:
      fn = _TF_TO_IS_OK[dtype]
    except KeyError:
      # There isn't a specific fn, so we try to do the best possible.
      if dtype.is_integer:
        fn = _check_int
      elif dtype.is_floating:
        fn = _check_float
      elif dtype.is_complex:
        fn = _check_complex
      elif dtype.is_quantized:
        fn = _check_quantized
      else:
        fn = _check_not_tensor

  try:
    fn(values)
  except ValueError as e:
    [mismatch] = e.args
    if dtype is None:
      raise TypeError("Expected any non-tensor type, got a tensor instead.")
    else:
      raise TypeError("Expected %s, got %s of type '%s' instead." %
                      (dtype.name, repr(mismatch), type(mismatch).__name__))


def _is_array_like(obj):  # pylint: disable=invalid-name
  """Check if a given object is array-like."""
  if isinstance(obj, ops.Tensor) and not isinstance(obj, ops._EagerTensorBase):  # pylint: disable=protected-access
    # Tensor implements __array__ only so it can inform the user that it is not
    # a valid array.
    return False

  # TODO(slebedev): an object could also implement C-level array interface.
  if (callable(getattr(obj, "__array__", None)) or
      isinstance(getattr(obj, "__array_interface__", None), dict)):
    return True

  try:
    memoryview(obj)
  except TypeError:
    return False
  else:
    return not isinstance(obj, bytes)


# pylint: disable=invalid-name
@tf_export("make_tensor_proto")
def make_tensor_proto(values, dtype=None, shape=None, verify_shape=False,
                      allow_broadcast=False):
  """Create a TensorProto.

  In TensorFlow 2.0, representing tensors as protos should no longer be a
  common workflow. That said, this utility function is still useful for
  generating TF Serving request protos:

  ```python
    request = tensorflow_serving.apis.predict_pb2.PredictRequest()
    request.model_spec.name = "my_model"
    request.model_spec.signature_name = "serving_default"
    request.inputs["images"].CopyFrom(tf.make_tensor_proto(X_new))
  ```

  `make_tensor_proto` accepts "values" of a python scalar, a python list, a
  numpy ndarray, or a numpy scalar.

  If "values" is a python scalar or a python list, make_tensor_proto
  first convert it to numpy ndarray. If dtype is None, the
  conversion tries its best to infer the right numpy data
  type. Otherwise, the resulting numpy array has a compatible data
  type with the given dtype.

  In either case above, the numpy ndarray (either the caller provided
  or the auto-converted) must have the compatible type with dtype.

  `make_tensor_proto` then converts the numpy array to a tensor proto.

  If "shape" is None, the resulting tensor proto represents the numpy
  array precisely.

  Otherwise, "shape" specifies the tensor's shape and the numpy array
  can not have more elements than what "shape" specifies.

  Args:
    values:         Values to put in the TensorProto.
    dtype:          Optional tensor_pb2 DataType value.
    shape:          List of integers representing the dimensions of tensor.
    verify_shape:   Boolean that enables verification of a shape of values.
    allow_broadcast:  Boolean that enables allowing scalars and 1 length vector
        broadcasting. Cannot be true when verify_shape is true.

  Returns:
    A `TensorProto`. Depending on the type, it may contain data in the
    "tensor_content" attribute, which is not directly useful to Python programs.
    To access the values you should convert the proto back to a numpy ndarray
    with `tf.make_ndarray(proto)`.

    If `values` is a `TensorProto`, it is immediately returned; `dtype` and
    `shape` are ignored.

  Raises:
    TypeError:  if unsupported types are provided.
    ValueError: if arguments have inappropriate values or if verify_shape is
     True and shape of values is not equals to a shape from the argument.

  """
  if allow_broadcast and verify_shape:
    raise ValueError("allow_broadcast and verify_shape are not both allowed.")
  if isinstance(values, tensor_pb2.TensorProto):
    return values

  if dtype:
    dtype = dtypes.as_dtype(dtype)

  is_quantized = (
      dtype in [
          dtypes.qint8, dtypes.quint8, dtypes.qint16, dtypes.quint16,
          dtypes.qint32
      ])

  if _is_array_like(values):
    values = np.asarray(values)

  # We first convert value to a numpy array or scalar.
  if isinstance(values, (np.ndarray, np.generic)):
    if dtype and dtype.is_numpy_compatible:
      nparray = values.astype(dtype.as_numpy_dtype)
    else:
      nparray = values
  else:
    if values is None:
      raise ValueError("None values not supported.")
    # if dtype is provided, forces numpy array to be the type
    # provided if possible.
    if dtype and dtype.is_numpy_compatible:
      np_dt = dtype.as_numpy_dtype
    else:
      np_dt = None
    # If shape is None, numpy.prod returns None when dtype is not set, but
    # raises exception when dtype is set to np.int64
    if shape is not None and np.prod(shape, dtype=np.int64) == 0:
      nparray = np.empty(shape, dtype=np_dt)
    else:
      _AssertCompatible(values, dtype)
      nparray = np.array(values, dtype=np_dt)
      # check to them.
      # We need to pass in quantized values as tuples, so don't apply the shape
      if (list(nparray.shape) != _GetDenseDimensions(values) and
          not is_quantized):
        raise ValueError("""Argument must be a dense tensor: %s"""
                         """ - got shape %s, but wanted %s.""" %
                         (values, list(nparray.shape),
                          _GetDenseDimensions(values)))

    # python/numpy default float type is float64. We prefer float32 instead.
    if (nparray.dtype == np.float64) and dtype is None:
      nparray = nparray.astype(np.float32)
    # python/numpy default int type is int64. We prefer int32 instead.
    elif (nparray.dtype == np.int64) and dtype is None:
      downcasted_array = nparray.astype(np.int32)
      # Do not down cast if it leads to precision loss.
      if np.array_equal(downcasted_array, nparray):
        nparray = downcasted_array

  # if dtype is provided, it must be compatible with what numpy
  # conversion says.
  numpy_dtype = dtypes.as_dtype(nparray.dtype)
  if numpy_dtype is None:
    raise TypeError("Unrecognized data type: %s" % nparray.dtype)

  # If dtype was specified and is a quantized type, we convert
  # numpy_dtype back into the quantized version.
  if is_quantized:
    numpy_dtype = dtype

  if dtype is not None and (not hasattr(dtype, "base_dtype") or
                            dtype.base_dtype != numpy_dtype.base_dtype):
    raise TypeError("Incompatible types: %s vs. %s. Value is %s" %
                    (dtype, nparray.dtype, values))

  # If shape is not given, get the shape from the numpy array.
  if shape is None:
    shape = nparray.shape
    is_same_size = True
    shape_size = nparray.size
  else:
    shape = [int(dim) for dim in shape]
    shape_size = np.prod(shape, dtype=np.int64)
    is_same_size = shape_size == nparray.size

    if allow_broadcast:
      if nparray.shape == (1,) or nparray.shape == tuple():
        pass
      elif nparray.size != shape_size:
        raise TypeError("Expected Tensor's shape: %s, got %s." %
                        (tuple(shape), nparray.shape))

    else:
      if verify_shape and nparray.shape != tuple(shape):
        raise TypeError("Expected Tensor's shape: %s, got %s." %
                        (tuple(shape), nparray.shape))

      if nparray.size > shape_size:
        raise ValueError(
            "Too many elements provided. Needed at most %d, but received %d" %
            (shape_size, nparray.size))

  tensor_proto = tensor_pb2.TensorProto(
      dtype=numpy_dtype.as_datatype_enum,
      tensor_shape=tensor_shape.as_shape(shape).as_proto())

  if is_same_size and numpy_dtype in _TENSOR_CONTENT_TYPES and shape_size > 1:
    if nparray.size * nparray.itemsize >= (1 << 31):
      raise ValueError(
          "Cannot create a tensor proto whose content is larger than 2GB.")
    tensor_proto.tensor_content = nparray.tostring()
    return tensor_proto

  # If we were not given values as a numpy array, compute the proto_values
  # from the given values directly, to avoid numpy trimming nulls from the
  # strings. Since values could be a list of strings, or a multi-dimensional
  # list of lists that might or might not correspond to the given shape,
  # we flatten it conservatively.
  if numpy_dtype == dtypes.string and not isinstance(values, np.ndarray):
    proto_values = _FlattenToStrings(values)

    # At this point, values may be a list of objects that we could not
    # identify a common type for (hence it was inferred as
    # np.object/dtypes.string).  If we are unable to convert it to a
    # string, we raise a more helpful error message.
    #
    # Ideally, we'd be able to convert the elements of the list to a
    # common type, but this type inference requires some thinking and
    # so we defer it for now.
    try:
      str_values = [compat.as_bytes(x) for x in proto_values]
    except TypeError:
      raise TypeError("Failed to convert object of type %s to Tensor. "
                      "Contents: %s. Consider casting elements to a "
                      "supported type." % (type(values), values))
    tensor_proto.string_val.extend(str_values)
    return tensor_proto

  # TensorFlow expects C order (a.k.a., eigen row major).
  proto_values = nparray.ravel()

  append_fn = GetNumpyAppendFn(proto_values.dtype)
  if append_fn is None:
    raise TypeError(
        "Element type not supported in TensorProto: %s" % numpy_dtype.name)
  append_fn(tensor_proto, proto_values)

  return tensor_proto
# pylint: enable=invalid-name


@tf_export("make_ndarray")
def MakeNdarray(tensor):
  """Create a numpy ndarray from a tensor.

  Create a numpy ndarray with the same shape and data as the tensor.

  For example:

  ```python
  # Tensor a has shape (2,3)
  a = tf.constant([[1,2,3],[4,5,6]])
  proto_tensor = tf.make_tensor_proto(a)  # convert `tensor a` to a proto tensor
  tf.make_ndarray(proto_tensor) # output: array([[1, 2, 3],
  #                                              [4, 5, 6]], dtype=int32)
  # output has shape (2,3)
  ```

  Args:
    tensor: A TensorProto.

  Returns:
    A numpy array with the tensor contents.

  Raises:
    TypeError: if tensor has unsupported type.

  """
  shape = [d.size for d in tensor.tensor_shape.dim]
  num_elements = np.prod(shape, dtype=np.int64)
  tensor_dtype = dtypes.as_dtype(tensor.dtype)
  dtype = tensor_dtype.as_numpy_dtype

  if tensor.tensor_content:
    return (np.frombuffer(tensor.tensor_content,
                          dtype=dtype).copy().reshape(shape))

  if tensor_dtype == dtypes.string:
    # np.pad throws on these arrays of type np.object.
    values = list(tensor.string_val)
    padding = num_elements - len(values)
    if padding > 0:
      last = values[-1] if values else ""
      values.extend([last] * padding)
    return np.array(values, dtype=dtype).reshape(shape)

  if tensor_dtype == dtypes.float16 or tensor_dtype == dtypes.bfloat16:
    # the half_val field of the TensorProto stores the binary representation
    # of the fp16: we need to reinterpret this as a proper float16
    values = np.fromiter(tensor.half_val, dtype=np.uint16)
    values.dtype = tensor_dtype.as_numpy_dtype
  elif tensor_dtype == dtypes.float32:
    values = np.fromiter(tensor.float_val, dtype=dtype)
  elif tensor_dtype == dtypes.float64:
    values = np.fromiter(tensor.double_val, dtype=dtype)
  elif tensor_dtype in [
      dtypes.int32, dtypes.uint8, dtypes.uint16, dtypes.int16, dtypes.int8,
      dtypes.qint32, dtypes.quint8, dtypes.qint8, dtypes.qint16, dtypes.quint16
  ]:
    values = np.fromiter(tensor.int_val, dtype=dtype)
  elif tensor_dtype == dtypes.int64:
    values = np.fromiter(tensor.int64_val, dtype=dtype)
  elif tensor_dtype == dtypes.complex64:
    it = iter(tensor.scomplex_val)
    values = np.array([complex(x[0], x[1]) for x in zip(it, it)], dtype=dtype)
  elif tensor_dtype == dtypes.complex128:
    it = iter(tensor.dcomplex_val)
    values = np.array([complex(x[0], x[1]) for x in zip(it, it)], dtype=dtype)
  elif tensor_dtype == dtypes.bool:
    values = np.fromiter(tensor.bool_val, dtype=dtype)
  else:
    raise TypeError("Unsupported tensor type: %s" % tensor.dtype)

  if values.size == 0:
    return np.zeros(shape, dtype)

  if values.size != num_elements:
    values = np.pad(values, (0, num_elements - values.size), "edge")

  return values.reshape(shape)


def ShapeEquals(tensor_proto, shape):
  """Returns True if "tensor_proto" has the given "shape".

  Args:
    tensor_proto: A TensorProto.
    shape: A tensor shape, expressed as a TensorShape, list, or tuple.

  Returns:
    True if "tensor_proto" has the given "shape", otherwise False.

  Raises:
    TypeError: If "tensor_proto" is not a TensorProto, or shape is not a
      TensorShape, list, or tuple.
  """
  if not isinstance(tensor_proto, tensor_pb2.TensorProto):
    raise TypeError("tensor_proto is not a tensor_pb2.TensorProto object")
  if isinstance(shape, tensor_shape_pb2.TensorShapeProto):
    shape = [d.size for d in shape.dim]
  elif not isinstance(shape, (list, tuple)):
    raise TypeError("shape is not a list or tuple")
  tensor_shape_list = [d.size for d in tensor_proto.tensor_shape.dim]
  return all(x == y for x, y in zip(tensor_shape_list, shape))


def _ConstantValue(tensor, partial):
  # TODO(touts): Support Variables?
  if not isinstance(tensor, ops.Tensor):
    raise TypeError("%r is not a Tensor, has type %s" % (tensor, type(tensor)))
  if tensor.op.type == "Const":
    return MakeNdarray(tensor.op.get_attr("value"))
  elif tensor.op.type == "Shape":
    input_shape = tensor.op.inputs[0].get_shape()
    if input_shape.is_fully_defined():
      return np.array(
          [dim.value for dim in input_shape.dims],
          dtype=tensor.dtype.as_numpy_dtype)
    else:
      return None
  elif tensor.op.type == "Size":
    input_shape = tensor.op.inputs[0].get_shape()
    if input_shape.is_fully_defined():
      return np.prod([dim.value for dim in input_shape.dims], dtype=np.int32)
    else:
      return None
  elif tensor.op.type == "Rank":
    input_shape = tensor.op.inputs[0].get_shape()
    if input_shape.ndims is not None:
      return np.ndarray(
          shape=(),
          buffer=np.array([input_shape.ndims], dtype=np.int32),
          dtype=np.int32)
    else:
      return None
  elif tensor.op.type == "Range":
    start = constant_value(tensor.op.inputs[0])
    if start is None:
      return None
    limit = constant_value(tensor.op.inputs[1])
    if limit is None:
      return None
    delta = constant_value(tensor.op.inputs[2])
    if delta is None:
      return None
    return np.arange(start, limit, delta, dtype=tensor.dtype.as_numpy_dtype)
  elif tensor.op.type == "Cast":
    pre_cast = constant_value(tensor.op.inputs[0])
    if pre_cast is None:
      return None
    cast_dtype = dtypes.as_dtype(tensor.op.get_attr("DstT"))
    return pre_cast.astype(cast_dtype.as_numpy_dtype)
  elif tensor.op.type == "Concat":
    dim = constant_value(tensor.op.inputs[0])
    if dim is None:
      return None
    values = []
    for x in tensor.op.inputs[1:]:
      value = constant_value(x)
      if value is None:
        return None
      values.append(value)
    return np.concatenate(values, axis=dim)
  elif tensor.op.type == "ConcatV2":
    dim = constant_value(tensor.op.inputs[-1])
    if dim is None:
      return None
    values = []
    for x in tensor.op.inputs[:-1]:
      value = constant_value(x)
      if value is None:
        return None
      values.append(value)
    return np.concatenate(values, axis=dim)
  elif tensor.op.type == "Pack":
    values = []
    # Some imported GraphDefs have Pack ops with zero inputs. Those are invalid
    # and shouldn't be produced, but to deal sensibly with them here we check
    # and return None.
    if not tensor.op.inputs:
      return None
    # We can't handle axis != 0 Packs at the moment.
    if tensor.op.get_attr("axis") != 0:
      return None
    for x in tensor.op.inputs:
      value = constant_value(x, partial)
      if value is None and not partial:
        return None
      values.append(value)
    return np.array(values)
  elif tensor.op.type == "Unpack":
    # We can't handle axis != 0 Unpacks at the moment.
    if tensor.op.get_attr("axis") != 0:
      return None
    value = constant_value(tensor.op.inputs[0], partial)
    if value is None:
      return None
    return value[tensor.value_index]
  elif tensor.op.type == "Split":
    dim = constant_value(tensor.op.inputs[0])
    value = constant_value(tensor.op.inputs[1], partial)
    if value is None or dim is None:
      return None
    split = np.split(value, tensor.op.get_attr("num_split"), dim)
    return split[tensor.value_index]
  elif tensor.op.type == "Fill":
    fill_shape = tensor.shape
    fill_value = constant_value(tensor.op.inputs[1])
    if fill_shape.is_fully_defined() and fill_value is not None:
      return np.full(fill_shape.as_list(), fill_value, dtype=fill_value.dtype)
    else:
      return None
  elif tensor.op.type == "Equal":
    value1 = constant_value(tensor.op.inputs[0])
    if value1 is None:
      return None
    value2 = constant_value(tensor.op.inputs[1])
    if value2 is None:
      return None
    return np.equal(value1, value2)
  elif tensor.op.type == "NotEqual":
    value1 = constant_value(tensor.op.inputs[0])
    if value1 is None:
      return None
    value2 = constant_value(tensor.op.inputs[1])
    if value2 is None:
      return None
    return np.not_equal(value1, value2)
  elif tensor.op.type == "StopGradient":
    return constant_value(tensor.op.inputs[0], partial)
  elif tensor.op.type == "Identity":
    return constant_value(tensor.op.inputs[0], partial)
<<<<<<< HEAD
=======
  elif tensor.op.type in ("CheckNumericsV2", "DebugIdentityV2"):
    return constant_value(tensor.op.inputs[0], partial)
>>>>>>> c1051907
  else:
    return None


@tf_export("get_static_value")
def constant_value(tensor, partial=False):  # pylint: disable=invalid-name
  """Returns the constant value of the given tensor, if efficiently calculable.

  This function attempts to partially evaluate the given tensor, and
  returns its value as a numpy ndarray if this succeeds.

  Compatibility(V1): If `constant_value(tensor)` returns a non-`None` result, it
  will no longer be possible to feed a different value for `tensor`. This allows
  the result of this function to influence the graph that is constructed, and
  permits static shape optimizations.

  Args:
    tensor: The Tensor to be evaluated.
    partial: If True, the returned numpy array is allowed to have partially
      evaluated values. Values that can't be evaluated will be None.

  Returns:
    A numpy ndarray containing the constant value of the given `tensor`,
    or None if it cannot be calculated.

  Raises:
    TypeError: if tensor is not an ops.Tensor.
  """
  if isinstance(tensor, ops.EagerTensor):
    return tensor.numpy()
  if not is_tensor(tensor):
    return tensor
  if not isinstance(tensor, ops.Tensor):
    return None
  ret = _ConstantValue(tensor, partial)
  if ret is not None:
    # The caller may now depend on the constant value of `tensor`, so we
    # conservatively prevent it from being fed.
    tensor.graph.prevent_feeding(tensor)
  return ret


def constant_value_as_shape(tensor):  # pylint: disable=invalid-name
  """A version of `constant_value()` that returns a `TensorShape`.

  This version should be used when a constant tensor value is
  interpreted as a (possibly partial) shape, e.g. in the shape
  function for `tf.reshape()`. By explicitly requesting a
  `TensorShape` as the return value, it is possible to represent
  unknown dimensions; by contrast, `constant_value()` is
  all-or-nothing.

  Args:
    tensor: The rank-0 or rank-1 Tensor to be evaluated.

  Returns:
    A `TensorShape` based on the constant value of the given `tensor`.

  Raises:
    ValueError: If the shape is rank-0 and is not statically known to be -1.
  """
  if isinstance(tensor, ops.EagerTensor):
    return tensor_shape.as_shape(
        [dim if dim != -1 else None for dim in tensor.numpy()])

  if tensor.get_shape().ndims == 0:
    value = constant_value(tensor)
    if value is None:
      raise ValueError(
          "Received a scalar with unknown value as shape; require a statically "
          "known scalar with value '-1' to describe an unknown shape.")
    if value != -1:
      raise ValueError(
          "Received a scalar value '%s' as shape; require a statically known "
          "scalar with value '-1' to describe an unknown shape." % value)
    return tensor_shape.unknown_shape()

  shape = tensor.get_shape().with_rank(1)
  if shape == [0]:
    return tensor_shape.TensorShape([])
  elif tensor.op.type == "Cast":
    pre_cast = constant_value_as_shape(tensor.op.inputs[0])
    if pre_cast.dims is None:
      # the input to cast has a totally undefined shape; just return that.
      return pre_cast
    cast_dtype = dtypes.as_dtype(tensor.op.get_attr("DstT"))
    if cast_dtype not in (dtypes.int32, dtypes.int64):
      return tensor_shape.unknown_shape(shape.dims[0].value)
    dest_dtype_shape_array = np.array(
        [x if x is not None else -1 for x in pre_cast.as_list()]).astype(
            cast_dtype.as_numpy_dtype)
    return tensor_shape.TensorShape([
        x if x >= 0 else None
        for x in dest_dtype_shape_array])
  elif tensor.op.type == "Shape":
    return tensor.op.inputs[0].get_shape()
  elif tensor.op.type == "Pack":
    ret = tensor_shape.TensorShape([])  # Empty list.
    # Since we expect rank 1 inputs, Pack's axis must be zero, otherwise it
    # would not be rank 1.
    assert tensor.op.get_attr("axis") == 0
    for pack_input in tensor.op.inputs:
      # `pack_input` must be a scalar. Attempt to evaluate it, and append it
      # to `ret`.
      pack_input_val = constant_value(pack_input)
      if pack_input_val is None or pack_input_val < 0:
        new_dim = tensor_shape.Dimension(None)
      else:
        new_dim = tensor_shape.Dimension(pack_input_val)
      ret = ret.concatenate([new_dim])
    return ret
  elif tensor.op.type == "Concat":
    # We assume that `tensor.op.inputs[0]` evaluates to 0, as this is
    # the only legal value when concatenating vectors, and it will
    # have been checked by a previous shape function.
    ret = tensor_shape.TensorShape([])  # Empty list.
    for concat_input in tensor.op.inputs[1:]:
      # `concat_input` must be a vector. Attempt to evaluate it as a shape,
      # and concatenate it with `ret`.
      ret = ret.concatenate(constant_value_as_shape(concat_input))
    return ret
  elif tensor.op.type == "ConcatV2":
    # We assume that `tensor.op.inputs[-1]` evaluates to 0, as this is
    # the only legal value when concatenating vectors, and it will
    # have been checked by a previous shape function.
    ret = tensor_shape.TensorShape([])  # Empty list.
    for concat_input in tensor.op.inputs[:-1]:
      # `concat_input` must be a vector. Attempt to evaluate it as a shape,
      # and concatenate it with `ret`.
      ret = ret.concatenate(constant_value_as_shape(concat_input))
    return ret
  elif tensor.op.type == "StridedSlice":
    try:
      begin = constant_value(tensor.op.inputs[1])
      end = constant_value(tensor.op.inputs[2])
      strides = constant_value(tensor.op.inputs[3])
      if begin is not None and end is not None and strides is not None:
        begin = begin[0]
        end = end[0]
        strides = strides[0]
        begin_mask = tensor.op.get_attr("begin_mask")
        if begin_mask == 1:
          begin = None
        end_mask = tensor.op.get_attr("end_mask")
        if end_mask == 1:
          end = None

        ellipsis_mask = tensor.op.get_attr("ellipsis_mask")
        new_axis_mask = tensor.op.get_attr("new_axis_mask")
        shrink_axis_mask = tensor.op.get_attr("shrink_axis_mask")
        valid_attributes = (not ellipsis_mask and not new_axis_mask and
                            not shrink_axis_mask and (not begin_mask or
                                                      (begin_mask == 1)) and
                            (not end_mask or (end_mask == 1)))
        if valid_attributes:  # additional inputs not supported
          prev = constant_value_as_shape(tensor.op.inputs[0])
          prev = prev[begin:end:strides]
          ret = tensor_shape.TensorShape(prev)
          return ret

    except ValueError:  # Could come from get_attr or slicing prev.
      pass
    except TypeError:  # Could come from slicing prev.
      pass
  elif (tensor.op.type == "Placeholder" and
        tensor.op.graph.building_function and
        hasattr(tensor.op.graph, "internal_captures")):
    # If we are inside a FuncGraph try to lookup the constant value of the
    # corresponding external capture. Note that we only look at captures and
    # not the fed inputs because those can be fed different values in different
    # instantiations of the function call or different iterations of a
    # tf.while_loop.
    for i, capture in enumerate(tensor.op.graph.internal_captures):
      if capture is tensor:
        external_capture = tensor.op.graph.external_captures[i]
        return constant_value_as_shape(external_capture)

  ret = tensor_shape.unknown_shape(shape.dims[0].value)
  value = constant_value(tensor)
  if value is not None:
    ret = ret.merge_with(
        tensor_shape.TensorShape([d if d >= 0 else None for d in value]))
  return ret


@tf_export("is_tensor")
def is_tensor(x):  # pylint: disable=invalid-name
  """Checks whether `x` is a TF-native type that can be passed to many TF ops.

  Use is_tensor to differentiate types that can ingested by TensorFlow ops
  without any conversion (e.g., `tf.Tensor`, `tf.SparseTensor`, and
  `tf.RaggedTensor`) from types that need to be converted into tensors before
  they are ingested (e.g., numpy `ndarray` and Python scalars).

  For example, in the following code block:

  ```python
  if not tf.is_tensor(t):
    t = tf.convert_to_tensor(t)
  return t.dtype
  ```

  we check to make sure that `t` is a tensor (and convert it if not) before
  accessing its `shape` and `dtype`.

  Args:
    x: A python object to check.

  Returns:
    `True` if `x` is a tensor or "tensor-like", `False` if not.
  """
  return (isinstance(x, (tensor_like.TensorLike, core.Tensor)) or
          ops.is_dense_tensor_like(x) or
          getattr(x, "is_tensor_like", False))


def shape_tensor(shape):  # pylint: disable=invalid-name
  """Convert to an int32 or int64 tensor, defaulting to int32 if empty."""
  dtype = None
  if isinstance(shape, (tuple, list)):
    if not shape:
      dtype = dtypes.int32
    else:
      # If there are Dimension objects in the shape, unwrap them. This can be a
      # problem if v1 and v2 TensorShape objects get mixed up in partial
      # conversions, leading to shapes such as (1, 2, Dimension(5)), which are
      # not convertible to Tensors because of mixed content.
      shape = tuple(map(tensor_shape.dimension_value, shape))
  return ops.convert_to_tensor(shape, dtype=dtype, name="shape")


# DO NOT USE: For testing only.
_ENABLE_MAYBE_SET_STATIC_SHAPE = True


def maybe_set_static_shape(tensor, shape):  # pylint: disable=invalid-name
  """Sets the shape of `tensor` to the `shape`'s constant value, if inferrable.

  This is a temporary workaround to fix shape inference across functional op
  boundaries. E.g.

  ```python
  shape = tf.constant([3])
  @tf.function
  def f():
    u = tf.random_uniform(shape)
    return u
  ```

  If we were to rely solely on C++ shape inference, the shape of `u` inside
  `f` would be unknown because C++ shape inference is not aware of the outer
  graph and all it sees is a Placeholder node when backtracing the captured
  tensor for `shape`. `maybe_set_static_shape` computes the static shape value
  of `shape` by traversing the `FuncGraph` boundaries and sets the correct
  shape.

  A longer term solution would be to fix C++ shape inference.

  Args:
    tensor: A tensor.
    shape: A shape tensor.
  """
  if (_ENABLE_MAYBE_SET_STATIC_SHAPE and not context.executing_eagerly() and
      ops.get_default_graph().building_function and
      not tensor.shape.is_fully_defined() and is_tensor(shape)):
    shape = shape_tensor(shape)
    const_shape = constant_value_as_shape(shape)
    tensor.set_shape(const_shape)<|MERGE_RESOLUTION|>--- conflicted
+++ resolved
@@ -791,13 +791,8 @@
     return np.not_equal(value1, value2)
   elif tensor.op.type == "StopGradient":
     return constant_value(tensor.op.inputs[0], partial)
-  elif tensor.op.type == "Identity":
+  elif tensor.op.type in ("CheckNumericsV2", "DebugIdentityV2", "Identity"):
     return constant_value(tensor.op.inputs[0], partial)
-<<<<<<< HEAD
-=======
-  elif tensor.op.type in ("CheckNumericsV2", "DebugIdentityV2"):
-    return constant_value(tensor.op.inputs[0], partial)
->>>>>>> c1051907
   else:
     return None
 
